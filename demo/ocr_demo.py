import json
import os

from loguru import logger
from pathlib import Path

from magic_pdf.dict2md.ocr_mkcontent import mk_nlp_markdown
from magic_pdf.libs.commons import join_path
from magic_pdf.pdf_parse_by_ocr import parse_pdf_by_ocr


def save_markdown(markdown_text, input_filepath):
    # 获取输入文件的目录
    directory = os.path.dirname(input_filepath)
    # 获取输入文件的文件名（不带扩展名）
    base_name = os.path.basename(input_filepath)
    file_name_without_ext = os.path.splitext(base_name)[0]
    # 定义输出文件的路径
    output_filepath = os.path.join(directory, f"{file_name_without_ext}.md")

    # 将Markdown文本写入.md文件
    with open(output_filepath, 'w', encoding='utf-8') as file:
        file.write(markdown_text)


def read_json_file(file_path):
    with open(file_path, 'r') as f:
        data = json.load(f)
    return data


if __name__ == '__main__':
<<<<<<< HEAD
    ocr_json_file_path = r"D:\projects\Magic-PDF\ocr_demo\ocr_0.json"
    ocr_pdf_info = read_json_file(ocr_json_file_path)
    pdf_info_dict = parse_pdf_by_ocr(ocr_pdf_info)
    markdown_text = mk_nlp_markdown(pdf_info_dict)
    logger.info(markdown_text)
    save_markdown(markdown_text, ocr_json_file_path)
=======
    ocr_pdf_path = r"D:\project\20231108code-clean\ocr\new\demo_4\ocr_demo\ocr_0_org.pdf"
    ocr_json_file_path = r"D:\project\20231108code-clean\ocr\new\demo_4\ocr_demo\ocr_0.json"
    try:
        ocr_pdf_model_info = read_json_file(ocr_json_file_path)
        pth = Path(ocr_json_file_path)
        book_name = pth.name
        save_tmp_path = os.path.join(os.path.dirname(__file__), "../..", "tmp", "unittest")
        save_path = join_path(save_tmp_path, "md")
        text_content_save_path = f"{save_path}/{book_name}/book.md"
        pdf_info_dict = parse_pdf_by_ocr(
            ocr_pdf_path,
            None,
            ocr_pdf_model_info,
            save_path,
            book_name,
            debug_mode=True)
        parent_dir = os.path.dirname(text_content_save_path)
        if not os.path.exists(parent_dir):
            os.makedirs(parent_dir)

        markdown_content = mk_nlp_markdown(pdf_info_dict)

        with open(text_content_save_path, "w", encoding="utf-8") as f:
            f.write(markdown_content)

        # logger.info(markdown_content)
        # save_markdown(markdown_text, ocr_json_file_path)
    except Exception as e:
        logger.exception(e)
>>>>>>> 047a8df2
<|MERGE_RESOLUTION|>--- conflicted
+++ resolved
@@ -30,14 +30,6 @@
 
 
 if __name__ == '__main__':
-<<<<<<< HEAD
-    ocr_json_file_path = r"D:\projects\Magic-PDF\ocr_demo\ocr_0.json"
-    ocr_pdf_info = read_json_file(ocr_json_file_path)
-    pdf_info_dict = parse_pdf_by_ocr(ocr_pdf_info)
-    markdown_text = mk_nlp_markdown(pdf_info_dict)
-    logger.info(markdown_text)
-    save_markdown(markdown_text, ocr_json_file_path)
-=======
     ocr_pdf_path = r"D:\project\20231108code-clean\ocr\new\demo_4\ocr_demo\ocr_0_org.pdf"
     ocr_json_file_path = r"D:\project\20231108code-clean\ocr\new\demo_4\ocr_demo\ocr_0.json"
     try:
@@ -66,5 +58,4 @@
         # logger.info(markdown_content)
         # save_markdown(markdown_text, ocr_json_file_path)
     except Exception as e:
-        logger.exception(e)
->>>>>>> 047a8df2
+        logger.exception(e)